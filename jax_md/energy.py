--- conflicted
+++ resolved
@@ -112,7 +112,6 @@
       alpha=alpha)
 
 
-<<<<<<< HEAD
 def soft_sphere_cell_list(
     displacement_or_metric,
     box_size,
@@ -142,11 +141,7 @@
   return smap.cell_list(energy_fn, box_size, np.max(sigma), R_example, species)
 
 
-
-def lennard_jones(dr, sigma, epsilon):
-=======
 def lennard_jones(dr, sigma=f32(1), epsilon=f32(1), **unused_kwargs):
->>>>>>> 014ebef1
   """Lennard-Jones interaction between particles with a minimum at sigma.
 
   Args:
